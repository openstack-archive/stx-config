--- conflicted
+++ resolved
@@ -94,9 +94,6 @@
 
     def update_dynamic_options(self, overrides):
         if utils.is_virtual():
-<<<<<<< HEAD
-            overrides['plugins']['ml2_conf']['ovs_driver']['vhost_user_enabled'] = False
-=======
             overrides.update({
                 'neutron': {
                     'vhost': {
@@ -104,7 +101,6 @@
                     }
                 }
             })
->>>>>>> d9edf76b
 
     def update_from_service_parameters(self, overrides):
         service_parameters = self._get_service_parameters(service=constants.SERVICE_TYPE_NETWORK)
@@ -288,7 +284,6 @@
             'securitygroup': {
                 'firewall_driver': 'noop',
             },
-<<<<<<< HEAD
             'sriov_nic': sriov_nic,
         }
 
@@ -326,13 +321,11 @@
                 'allow_automatic_dhcp_failover': True,
                 'allow_automatic_l3agent_failover': True,
             },
-=======
             # Mitigate host OS memory leak of cgroup session-*scope files
             # and kernel slab resources. The leak is triggered using 'sudo'
             # which utilizes the host dbus-daemon. The sriov agent frequently
             # polls devices via 'ip link show' using run_as_root=True, but
             # does not actually require 'sudo'.
->>>>>>> d9edf76b
             'agent': {
                 'root_helper': '',
             },
@@ -351,7 +344,6 @@
     def _get_neutron_ml2_config(self):
         ml2_config = {
             'ml2': {
-<<<<<<< HEAD
                 'type_drivers': 'flat,vlan,vxlan',
                 'tenant_network_types': 'vlan,vxlan',
                 'mechanism_drivers': 'openvswitch,sriovnicswitch,l2population',
@@ -364,9 +356,7 @@
             },
             'securitygroup': {
                 'firewall_driver': 'noop',
-=======
                 'physical_network_mtus': self._get_ml2_physical_network_mtus()
->>>>>>> d9edf76b
             },
             'ml2_type_vxlan': {
                 'vni_ranges': '',
