#
# Copyright (c) 2013-2019 Wind River Systems, Inc.
#
# SPDX-License-Identifier: Apache-2.0
#

# vim: tabstop=4 shiftwidth=4 softtabstop=4
# coding=utf-8
#

import os
import tsconfig.tsconfig as tsc

SYSINV_RUNNING_IN_LAB = '/etc/sysinv/.running_in_lab'
SYSINV_CONFIG_PATH = os.path.join(tsc.PLATFORM_PATH, "sysinv", tsc.SW_VERSION)

# IP families
IPV4_FAMILY = 4
IPV6_FAMILY = 6
IP_FAMILIES = {IPV4_FAMILY: "IPv4",
               IPV6_FAMILY: "IPv6"}

# Default DAD state for each IP family
IP_DAD_STATES = {IPV4_FAMILY: False,
                 IPV6_FAMILY: True}

# IPv4 address mode definitions
IPV4_DISABLED = "disabled"
IPV4_STATIC = "static"
IPV4_DHCP = "dhcp"
IPV4_DHCP_ADDR_ONLY = "dhcp-addr-only"
IPV4_LINK_LOCAL = "link-local"
IPV4_POOL = "pool"

IPV4_ADDRESS_MODES = [IPV4_DISABLED,
                      IPV4_STATIC,
                      IPV4_DHCP,
                      IPV4_POOL]

# IPv6 address mode definitions
IPV6_DISABLED = "disabled"
IPV6_STATIC = "static"
IPV6_DHCP = "dhcp"
IPV6_DHCP_ADDR_ONLY = "dhcp-addr-only"
IPV6_AUTO = "auto"
IPV6_AUTO_ADDR_ONLY = "auto-addr-only"
IPV6_LINK_LOCAL = "link-local"
IPV6_POOL = "pool"

IPV6_ADDRESS_MODES = [IPV6_DISABLED,
                      IPV6_STATIC,
                      IPV6_AUTO,
                      IPV6_LINK_LOCAL,
                      IPV6_POOL]

# sysinv-vim-mtce definitions
# Host Actions:
UNLOCK_ACTION = 'unlock'
FORCE_UNLOCK_ACTION = 'force-unlock'
LOCK_ACTION = 'lock'
FORCE_LOCK_ACTION = 'force-lock'
REBOOT_ACTION = 'reboot'
RESET_ACTION = 'reset'
REINSTALL_ACTION = 'reinstall'
POWERON_ACTION = 'power-on'
POWEROFF_ACTION = 'power-off'
SWACT_ACTION = 'swact'
FORCE_SWACT_ACTION = 'force-swact'
APPLY_PROFILE_ACTION = 'apply-profile'
SUBFUNCTION_CONFIG_ACTION = 'subfunction_config'
VIM_SERVICES_ENABLED = 'services-enabled'
VIM_SERVICES_DISABLED = 'services-disabled'
VIM_SERVICES_DISABLE_EXTEND = 'services-disable-extend'
VIM_SERVICES_DISABLE_FAILED = 'services-disable-failed'
VIM_SERVICES_DELETE_FAILED = 'services-delete-failed'
DELETE_ACTION = 'delete'
NONE_ACTION = 'none'
APPLY_ACTION = 'apply'
INSTALL_ACTION = 'install'
APPLY_CEPH_POOL_QUOTA_UPDATE = 'apply_storage_pool_quota'
ACTIVATE_OBJECT_STORAGE = 'activate_object_storage'
FORCE_ACTION = 'force_action'

MTCE_ACTIONS = [REBOOT_ACTION,
                REINSTALL_ACTION,
                RESET_ACTION,
                POWERON_ACTION,
                POWEROFF_ACTION,
                SWACT_ACTION,
                UNLOCK_ACTION,
                VIM_SERVICES_DISABLED,
                VIM_SERVICES_DISABLE_FAILED,
                FORCE_SWACT_ACTION]

# These go to VIM First
VIM_ACTIONS = [LOCK_ACTION,
               FORCE_LOCK_ACTION]

CONFIG_ACTIONS = [SUBFUNCTION_CONFIG_ACTION,
                  APPLY_PROFILE_ACTION]

# Personalities
CONTROLLER = 'controller'
STORAGE = 'storage'
WORKER = 'worker'

PERSONALITIES = [CONTROLLER, STORAGE, WORKER]

# SUBFUNCTION FEATURES
SUBFUNCTIONS = 'subfunctions'
LOWLATENCY = 'lowlatency'

# CPU functions
PLATFORM_FUNCTION = "Platform"
VSWITCH_FUNCTION = "Vswitch"
SHARED_FUNCTION = "Shared"
APPLICATION_FUNCTION = "Applications"
NO_FUNCTION = "None"

# Host Personality Sub-Types
HOST_ADD = 'host_add'  # for personality sub-type validation
HOST_DELETE = 'host_delete'  # for personality sub-type validation

# Availability
AVAILABILITY_AVAILABLE = 'available'
AVAILABILITY_INTEST = 'intest'
AVAILABILITY_OFFLINE = 'offline'
AVAILABILITY_ONLINE = 'online'
AVAILABILITY_DEGRADED = 'degraded'

DB_SUPPRESS_STATUS = 1
DB_MGMT_AFFECTING = 2
DB_DEGRADE_AFFECTING = 3

# States
ADMIN_UNLOCKED = 'unlocked'
ADMIN_LOCKED = 'locked'
LOCKING = 'Locking'
FORCE_LOCKING = "Force Locking"
OPERATIONAL_ENABLED = 'enabled'
OPERATIONAL_DISABLED = 'disabled'

BM_TYPE_GENERIC = 'bmc'
BM_TYPE_NONE = 'none'
PROVISIONED = 'provisioned'
PROVISIONING = 'provisioning'
UNPROVISIONED = 'unprovisioned'

# Host names
LOCALHOST_HOSTNAME = 'localhost'

CONTROLLER_HOSTNAME = 'controller'
CONTROLLER_0_HOSTNAME = '%s-0' % CONTROLLER_HOSTNAME
CONTROLLER_1_HOSTNAME = '%s-1' % CONTROLLER_HOSTNAME
CONTROLLER_GATEWAY = '%s-gateway' % CONTROLLER_HOSTNAME
CONTROLLER_PLATFORM_NFS = '%s-platform-nfs' % CONTROLLER_HOSTNAME
CONTROLLER_CGCS_NFS = '%s-nfs' % CONTROLLER_HOSTNAME
CONTROLLER_CINDER = '%s-cinder' % CONTROLLER_HOSTNAME

PXECONTROLLER_HOSTNAME = 'pxecontroller'
OAMCONTROLLER_HOSTNAME = 'oamcontroller'

STORAGE_HOSTNAME = 'storage'
STORAGE_0_HOSTNAME = '%s-0' % STORAGE_HOSTNAME
STORAGE_1_HOSTNAME = '%s-1' % STORAGE_HOSTNAME
STORAGE_2_HOSTNAME = '%s-2' % STORAGE_HOSTNAME
# Other Storage Hostnames are built dynamically.

# Replication Peer groups
PEER_PREFIX = 'group-'

VIM_DEFAULT_TIMEOUT_IN_SECS = 5
VIM_DELETE_TIMEOUT_IN_SECS = 10
MTC_ADD_TIMEOUT_IN_SECS = 6
MTC_DELETE_TIMEOUT_IN_SECS = 10
MTC_DEFAULT_TIMEOUT_IN_SECS = 6
HWMON_DEFAULT_TIMEOUT_IN_SECS = 6
PATCH_DEFAULT_TIMEOUT_IN_SECS = 6

# ihost field attributes
IHOST_STOR_FUNCTION = 'stor_function'

# idisk stor function
IDISK_STOR_FUNCTION = 'stor_function'
IDISK_STOR_FUNC_ROOT = 'rootfs'
# idisk device functions
IDISK_DEV_FUNCTION = 'device_function'
IDISK_DEV_FUNC_CINDER = 'cinder_device'

# ihost config_status field values
CONFIG_STATUS_OUT_OF_DATE = "Config out-of-date"
CONFIG_STATUS_REINSTALL = "Reinstall required"

# when reinstall starts, mtc update the db with task = 'Reinstalling'
TASK_REINSTALLING = "Reinstalling"

HOST_ACTION_STATE = "action_state"
HAS_REINSTALLING = "reinstalling"
HAS_REINSTALLED = "reinstalled"

# Board Management Region Info
REGION_PRIMARY = "Internal"
REGION_SECONDARY = "External"

# Hugepage sizes in MiB
MIB_2M = 2
MIB_1G = 1024
Ki = 1024
NUM_4K_PER_MiB = 256

# Dynamic IO Resident Set Size(RSS) in MiB per socket
DISK_IO_RESIDENT_SET_SIZE_MIB = 2000
DISK_IO_RESIDENT_SET_SIZE_MIB_VBOX = 500

# Memory reserved for platform core in MiB per host
PLATFORM_CORE_MEMORY_RESERVED_MIB = 2000
PLATFORM_CORE_MEMORY_RESERVED_MIB_VBOX = 1100

# For combined node, memory reserved for controller in MiB
COMBINED_NODE_CONTROLLER_MEMORY_RESERVED_MIB = 10500
COMBINED_NODE_CONTROLLER_MEMORY_RESERVED_MIB_VBOX = 6000
COMBINED_NODE_CONTROLLER_MEMORY_RESERVED_MIB_XEOND = 7000

# Max number of physical cores in a xeon-d cpu
NUMBER_CORES_XEOND = 8

# Max number of workers that can be added to an AIO duplex system
AIO_DUPLEX_MAX_WORKERS = 4

# Network overhead for DHCP or vrouter, assume 100 networks * 40 MB each
NETWORK_METADATA_OVERHEAD_MIB = 4000
NETWORK_METADATA_OVERHEAD_MIB_VBOX = 0

# Sensors
SENSOR_DATATYPE_VALID_LIST = ['discrete', 'analog']
MTCE_PORT = 2112
HWMON_PORT = 2212

# Neutron extension aliases
NEUTRON_HOST_ALIAS = "host"
NEUTRON_WRS_PROVIDER_ALIAS = "wrs-provider"

# Data Networks
DATANETWORK_TYPE_NONE = "none"
DATANETWORK_TYPE_FLAT = "flat"
DATANETWORK_TYPE_VLAN = "vlan"
DATANETWORK_TYPE_VXLAN = "vxlan"

DATANETWORK_MODE_DYNAMIC = "dynamic"
DATANETWORK_MODE_STATIC = "static"

DATANETWORK_VXLAN_MODES = [
    DATANETWORK_MODE_DYNAMIC,
    DATANETWORK_MODE_STATIC
]

# Represents the number of bytes added to a tenant packet when it is carried
# by a VXLAN based provider network.  We start by assuming a tenant network
# with an MTU of 1500 bytes.  This means that at the host vswitch the
# ethernet frame will be 1514 bytes (+4 if VLAN tagged) not including the FCS
# trailer.   To get this packet on to the provider network it must be
# encapsulated as-is with a {IPv4|IPv6}+UDP+VXLAN headers.  The ETH+VLAN
# headers are not included because they themselves are not included in the
# provider network MTU (i.e., the VXLAN packet must fit within the ethernet
# payload of the provider interface).
# Therefore the maximum overhead, assuming a VLAN tagged provider network, is:
#
#  IPv4 = 20 + 8 + 8 = 36
#  IPv6 = 40 + 8 + 8 = 56
#
# This brings the maximum tenant packet size to:
#  IPv4 = 36 + 1518 = 1554
#  IPv6 = 56 + 1518 = 1574
#
# Therefore to support an tenant MTU of 1500 the underlying physical
# interface must support an MTU of 1574 bytes.
#
VXLAN_MTU_OVERHEAD = 74

# Supported worker node vswitch types
VSWITCH_TYPE_OVS_DPDK = "ovs-dpdk"
VSWITCH_TYPE_NUAGE_VRS = "nuage_vrs"

# Partition default sizes
DEFAULT_IMAGE_STOR_SIZE = 10
DEFAULT_DOCKER_STOR_SIZE = 1
DEFAULT_DOCKER_DISTRIBUTION_STOR_SIZE = 1
DEFAULT_DATABASE_STOR_SIZE = 20
DEFAULT_IMG_CONVERSION_STOR_SIZE = 20
DEFAULT_SMALL_IMAGE_STOR_SIZE = 10
DEFAULT_SMALL_DATABASE_STOR_SIZE = 10
DEFAULT_SMALL_IMG_CONVERSION_STOR_SIZE = 10
DEFAULT_SMALL_BACKUP_STOR_SIZE = 40
DEFAULT_VIRTUAL_IMAGE_STOR_SIZE = 8
DEFAULT_VIRTUAL_DATABASE_STOR_SIZE = 5
DEFAULT_VIRTUAL_IMG_CONVERSION_STOR_SIZE = 8
DEFAULT_VIRTUAL_BACKUP_STOR_SIZE = 5
DEFAULT_EXTENSION_STOR_SIZE = 1
DEFAULT_PATCH_VAULT_STOR_SIZE = 8
DEFAULT_ETCD_STORE_SIZE = 1
DEFAULT_GNOCCHI_STOR_SIZE = 5

# The threshold between small and large disks is 240GiB
DEFAULT_SMALL_DISK_SIZE = 240
# The minimum disk size needed to create all partitions
# Value based on the following calculation:
# DEFAULT_SMALL_IMAGE_STOR_SIZE                        10
# 2*DEFAULT_SMALL_DATABASE_STOR_SIZE                   20 (2*10)
# DEFAULT_SMALL_IMG_CONVERSION_STOR_SIZE               10
# DEFAULT_SMALL_BACKUP_STOR_SIZE                       40
# LOG_VOL_SIZE (reserved in kickstarts)                 8
# SCRATCH_VOL_SIZE (reserved in kickstarts)             8
# RABBIT_LV                                             2
# PLATFORM_LV                                           2
# ANCHOR_LV                                             1
# DEFAULT_EXTENSION_STOR_SIZE                           1
# DEFAULT_GNOCCHI_STOR_SIZE                             5
# KUBERNETES_DOCKER_STOR_SIZE (--kubernetes)           30
# DOCKER_DISTRIBUTION_STOR_SIZE (--kubernetes)         16
# ETCD_STOR_SIZE (--kubernetes)                         5
# CEPH_MON_SIZE (--kubernetes)                         20
# buffer inside VG for LV creation                      1
# root partition (created in kickstarts)               20
# boot partition (created in kickstarts)                1
# buffer for partition creation                         1
# -------------------------------------------------------
#                                                     201
MINIMUM_DISK_SIZE = 201

# Docker lv size when Kubernetes is configured
KUBERNETES_DOCKER_STOR_SIZE = 30
DOCKER_DISTRIBUTION_STOR_SIZE = 16
ETCD_STOR_SIZE = 5

# Openstack Interface names
OS_INTERFACE_PUBLIC = 'public'
OS_INTERFACE_INTERNAL = 'internal'
OS_INTERFACE_ADMIN = 'admin'

# Default region one name
REGION_ONE_NAME = 'RegionOne'
# DC Region Must match VIRTUAL_MASTER_CLOUD in dcorch
SYSTEM_CONTROLLER_REGION = 'SystemController'

# Valid major numbers for disks:
#     https://www.kernel.org/doc/Documentation/admin-guide/devices.txt
#
#   3 block First MFM, RLL and IDE hard disk/CD-ROM interface
#   8 block SCSI disk devices (0-15)
#  65 block SCSI disk devices (16-31)
#  66 block SCSI disk devices (32-47)
#  67 block SCSI disk devices (48-63)
#  68 block SCSI disk devices (64-79)
#  69 block SCSI disk devices (80-95)
#  70 block SCSI disk devices (96-111)
#  71 block SCSI disk devices (112-127)
# 128 block SCSI disk devices (128-143)
# 129 block SCSI disk devices (144-159)
# 130 block SCSI disk devices (160-175)
# 131 block SCSI disk devices (176-191)
# 132 block SCSI disk devices (192-207)
# 133 block SCSI disk devices (208-223)
# 134 block SCSI disk devices (224-239)
# 135 block SCSI disk devices (240-255)
# 240-254 block    LOCAL/EXPERIMENTAL USE (253 == /dev/vdX)
# 259 block    Block Extended Major (NVMe - /dev/nvmeXn1)
VALID_MAJOR_LIST = ['3', '8', '65', '66', '67', '68', '69', '70', '71',
                    '128', '129', '130', '131', '132', '133', '134',
                    '135', '253', '259']
VENDOR_ID_LIO = 'LIO-ORG'

# Storage backends supported
SB_TYPE_FILE = 'file'
SB_TYPE_LVM = 'lvm'
SB_TYPE_CEPH = 'ceph'
SB_TYPE_CEPH_EXTERNAL = 'ceph-external'
SB_TYPE_EXTERNAL = 'external'

SB_SUPPORTED = [SB_TYPE_FILE,
                SB_TYPE_LVM,
                SB_TYPE_CEPH,
                SB_TYPE_CEPH_EXTERNAL,
                SB_TYPE_EXTERNAL]

# Storage backend default names
SB_DEFAULT_NAME_SUFFIX = "-store"
SB_DEFAULT_NAMES = {
    SB_TYPE_FILE: SB_TYPE_FILE + SB_DEFAULT_NAME_SUFFIX,
    SB_TYPE_LVM: SB_TYPE_LVM + SB_DEFAULT_NAME_SUFFIX,
    SB_TYPE_CEPH: SB_TYPE_CEPH + SB_DEFAULT_NAME_SUFFIX,
    SB_TYPE_CEPH_EXTERNAL: SB_TYPE_CEPH_EXTERNAL + SB_DEFAULT_NAME_SUFFIX,
    SB_TYPE_EXTERNAL: 'shared_services'
}

# Storage backends services
SB_SVC_CINDER = 'cinder'
SB_SVC_GLANCE = 'glance'
SB_SVC_NOVA = 'nova'
SB_SVC_SWIFT = 'swift'
SB_SVC_RBD_PROVISIONER = 'rbd-provisioner'

SB_FILE_SVCS_SUPPORTED = [SB_SVC_GLANCE]
SB_LVM_SVCS_SUPPORTED = [SB_SVC_CINDER]
# Primary tier supported services.
SB_CEPH_SVCS_SUPPORTED = [SB_SVC_GLANCE, SB_SVC_CINDER, SB_SVC_SWIFT,
                          SB_SVC_NOVA, SB_SVC_RBD_PROVISIONER]
SB_CEPH_EXTERNAL_SVCS_SUPPORTED = [SB_SVC_CINDER, SB_SVC_GLANCE, SB_SVC_NOVA]
SB_EXTERNAL_SVCS_SUPPORTED = [SB_SVC_CINDER, SB_SVC_GLANCE]

# Storage backend: Service specific backend nomenclature
CINDER_BACKEND_CEPH = SB_TYPE_CEPH
CINDER_BACKEND_CEPH_EXTERNAL = SB_TYPE_CEPH_EXTERNAL
CINDER_BACKEND_LVM = SB_TYPE_LVM
GLANCE_BACKEND_FILE = SB_TYPE_FILE
GLANCE_BACKEND_RBD = 'rbd'
GLANCE_BACKEND_HTTP = 'http'
GLANCE_BACKEND_GLANCE = 'glance'

# Clusters
CLUSTER_TYPE_CEPH = "ceph"
CLUSTER_CEPH_DEFAULT_NAME = "ceph_cluster"

# Storage Tiers: types (aligns with polymorphic backends)
SB_TIER_TYPE_CEPH = SB_TYPE_CEPH
SB_TIER_SUPPORTED = [SB_TIER_TYPE_CEPH]
SB_TIER_DEFAULT_NAMES = {
    SB_TIER_TYPE_CEPH: 'storage'  # maps to crushmap 'storage-tier' root
}

# Supported secondary tier services.
SB_TIER_CEPH_SECONDARY_SVCS = [SB_SVC_CINDER, SB_SVC_RBD_PROVISIONER]

SB_TIER_STATUS_DEFINED = 'defined'
SB_TIER_STATUS_IN_USE = 'in-use'

# File name reserved for internal ceph cluster.
SB_TYPE_CEPH_CONF_FILENAME = "ceph.conf"

# Glance images path when it is file backended
GLANCE_IMAGE_PATH = tsc.CGCS_PATH + "/" + SB_SVC_GLANCE + "/images"

# Path for Ceph (internal and external) config files
CEPH_CONF_PATH = "/etc/ceph/"

# Requested storage backend API operations
SB_API_OP_CREATE = "create"
SB_API_OP_MODIFY = "modify"
SB_API_OP_DELETE = "delete"

# Storage backend state
SB_STATE_CONFIGURED = 'configured'
SB_STATE_CONFIGURING = 'configuring'
SB_STATE_CONFIG_ERR = 'configuration-failed'

# Storage backend tasks
SB_TASK_NONE = None
SB_TASK_APPLY_MANIFESTS = 'applying-manifests'
SB_TASK_APPLY_CONFIG_FILE = 'applying-config-file'
SB_TASK_RECONFIG_CONTROLLER = 'reconfig-controller'
SB_TASK_PROVISION_STORAGE = 'provision-storage'
SB_TASK_PROVISION_SERVICES = 'provision-services'
SB_TASK_RECONFIG_WORKER = 'reconfig-worker'
SB_TASK_RESIZE_CEPH_MON_LV = 'resize-ceph-mon-lv'
SB_TASK_ADD_OBJECT_GATEWAY = 'add-object-gateway'
SB_TASK_RESTORE = 'restore'

# Storage backend ceph-mon-lv size
SB_CEPH_MON_GIB = 20
SB_CEPH_MON_GIB_MIN = 20
SB_CEPH_MON_GIB_MAX = 40

SB_CONFIGURATION_TIMEOUT = 1200

# Ceph storage deployment model
# Controller model: OSDs are on controllers, no storage nodes can
# be defined.
# Storage model: OSDs are on dedicated storage nodes.
CEPH_STORAGE_MODEL = 'storage-nodes'
CEPH_CONTROLLER_MODEL = 'controller-nodes'
CEPH_AIO_SX_MODEL = 'aio-sx'
CEPH_UNDEFINED_MODEL = 'undefined'

# Storage: Minimum number of monitors
MIN_STOR_MONITORS = 2

BACKUP_OVERHEAD = 20

# Suffix used in LVM volume name to indicate that the
# volume is actually a thin pool.  (And thin volumes will
# be created in the thin pool.)
LVM_POOL_SUFFIX = '-pool'

# Controller DRBD File System Resizing States
CONTROLLER_FS_RESIZING_IN_PROGRESS = 'drbd_fs_resizing_in_progress'
CONTROLLER_FS_AVAILABLE = 'available'

# DRBD File Systems
DRBD_PGSQL = 'pgsql'
DRBD_CGCS = 'cgcs'
DRBD_EXTENSION = 'extension'
DRBD_PATCH_VAULT = 'patch-vault'
DRBD_ETCD = 'etcd'
DRBD_DOCKER_DISTRIBUTION = 'docker-distribution'

# File system names
FILESYSTEM_NAME_BACKUP = 'backup'
FILESYSTEM_NAME_CGCS = 'cgcs'
FILESYSTEM_DISPLAY_NAME_CGCS = 'glance'
FILESYSTEM_NAME_CINDER = 'cinder'
FILESYSTEM_NAME_DATABASE = 'database'
FILESYSTEM_NAME_IMG_CONVERSIONS = 'img-conversions'
FILESYSTEM_NAME_SCRATCH = 'scratch'
FILESYSTEM_NAME_DOCKER = 'docker'
FILESYSTEM_NAME_DOCKER_DISTRIBUTION = 'docker-distribution'
FILESYSTEM_NAME_EXTENSION = 'extension'
FILESYSTEM_NAME_ETCD = 'etcd'
FILESYSTEM_NAME_PATCH_VAULT = 'patch-vault'
FILESYSTEM_NAME_GNOCCHI = 'gnocchi'

FILESYSTEM_LV_DICT = {
    FILESYSTEM_NAME_CGCS: 'cgcs-lv',
    FILESYSTEM_NAME_BACKUP: 'backup-lv',
    FILESYSTEM_NAME_SCRATCH: 'scratch-lv',
    FILESYSTEM_NAME_DOCKER: 'docker-lv',
    FILESYSTEM_NAME_DOCKER_DISTRIBUTION: 'dockerdistribution-lv',
    FILESYSTEM_NAME_IMG_CONVERSIONS: 'img-conversions-lv',
    FILESYSTEM_NAME_DATABASE: 'pgsql-lv',
    FILESYSTEM_NAME_EXTENSION: 'extension-lv',
    FILESYSTEM_NAME_ETCD: 'etcd-lv',
    FILESYSTEM_NAME_PATCH_VAULT: 'patch-vault-lv',
    FILESYSTEM_NAME_GNOCCHI: 'gnocchi-lv'
}

SUPPORTED_LOGICAL_VOLUME_LIST = FILESYSTEM_LV_DICT.values()

SUPPORTED_FILEYSTEM_LIST = [
    FILESYSTEM_NAME_BACKUP,
    FILESYSTEM_NAME_CGCS,
    FILESYSTEM_NAME_CINDER,
    FILESYSTEM_NAME_DATABASE,
    FILESYSTEM_NAME_EXTENSION,
    FILESYSTEM_NAME_IMG_CONVERSIONS,
    FILESYSTEM_NAME_SCRATCH,
    FILESYSTEM_NAME_DOCKER,
    FILESYSTEM_NAME_DOCKER_DISTRIBUTION,
    FILESYSTEM_NAME_PATCH_VAULT,
    FILESYSTEM_NAME_ETCD,
    FILESYSTEM_NAME_GNOCCHI
]

SUPPORTED_REPLICATED_FILEYSTEM_LIST = [
    FILESYSTEM_NAME_CGCS,
    FILESYSTEM_NAME_DATABASE,
    FILESYSTEM_NAME_EXTENSION,
    FILESYSTEM_NAME_PATCH_VAULT,
    FILESYSTEM_NAME_ETCD,
    FILESYSTEM_NAME_DOCKER_DISTRIBUTION,
]

# Storage: Volume Group Types
LVG_NOVA_LOCAL = 'nova-local'
LVG_CGTS_VG = 'cgts-vg'
LVG_CINDER_VOLUMES = 'cinder-volumes'
LVG_ALLOWED_VGS = [LVG_NOVA_LOCAL, LVG_CGTS_VG, LVG_CINDER_VOLUMES]

# Cinder LVM Parameters
CINDER_LVM_MINIMUM_DEVICE_SIZE_GIB = 5  # GiB
CINDER_LVM_DRBD_RESOURCE = 'drbd-cinder'
CINDER_LVM_DRBD_WAIT_PEER_RETRY = 5
CINDER_LVM_DRBD_WAIT_PEER_SLEEP = 2
CINDER_LVM_POOL_LV = LVG_CINDER_VOLUMES + LVM_POOL_SUFFIX
CINDER_LVM_POOL_META_LV = CINDER_LVM_POOL_LV + "_tmeta"
CINDER_RESIZE_FAILURE = "cinder-resize-failure"
CINDER_DRBD_DEVICE = '/dev/drbd4'

CINDER_LVM_TYPE_THIN = 'thin'
CINDER_LVM_TYPE_THICK = 'thick'

# Storage: Volume Group/Physical Volume States and timeouts
LVG_ADD = 'adding'
LVG_DEL = 'removing'

PV_ADD = 'adding'
PV_DEL = 'removing'
PV_ERR = 'failed'
PV_OPERATIONS = [PV_ADD, PV_DEL]  # We expect these to be transitory
PV_OP_TIMEOUT = 300  # Seconds to wait for an operation to complete
PV_TYPE_DISK = 'disk'
PV_TYPE_PARTITION = 'partition'
PV_NAME_UNKNOWN = 'unknown'

# Storage: Volume Group Parameter Types
LVG_NOVA_PARAM_BACKING = 'instance_backing'
LVG_NOVA_PARAM_DISK_OPS = 'concurrent_disk_operations'
LVG_CINDER_PARAM_LVM_TYPE = 'lvm_type'

# Storage: Volume Group Parameter: Nova: Backing types
LVG_NOVA_BACKING_IMAGE = 'image'
LVG_NOVA_BACKING_REMOTE = 'remote'

# Storage: Volume Group Parameter: Cinder: LVM provisioing
LVG_CINDER_LVM_TYPE_THIN = 'thin'
LVG_CINDER_LVM_TYPE_THICK = 'thick'

# Storage: Volume Group Parameter: Nova: Concurrent Disk Ops
LVG_NOVA_PARAM_DISK_OPS_DEFAULT = 2

# Controller audit requests (force updates from agents)
DISK_AUDIT_REQUEST = "audit_disk"
LVG_AUDIT_REQUEST = "audit_lvg"
PV_AUDIT_REQUEST = "audit_pv"
PARTITION_AUDIT_REQUEST = "audit_partition"
CONTROLLER_AUDIT_REQUESTS = [DISK_AUDIT_REQUEST,
                             LVG_AUDIT_REQUEST,
                             PV_AUDIT_REQUEST,
                             PARTITION_AUDIT_REQUEST]

# Interface definitions
NETWORK_TYPE_NONE = 'none'
NETWORK_TYPE_INFRA = 'infra'
NETWORK_TYPE_MGMT = 'mgmt'
NETWORK_TYPE_OAM = 'oam'
NETWORK_TYPE_BM = 'bm'
NETWORK_TYPE_MULTICAST = 'multicast'
NETWORK_TYPE_DATA = 'data'
NETWORK_TYPE_SYSTEM_CONTROLLER = 'system-controller'
NETWORK_TYPE_CLUSTER_HOST = 'cluster-host'
NETWORK_TYPE_CLUSTER_POD = 'cluster-pod'
NETWORK_TYPE_CLUSTER_SERVICE = 'cluster-service'

NETWORK_TYPE_PCI_PASSTHROUGH = 'pci-passthrough'
NETWORK_TYPE_PCI_SRIOV = 'pci-sriov'
NETWORK_TYPE_PXEBOOT = 'pxeboot'

PLATFORM_NETWORK_TYPES = [NETWORK_TYPE_PXEBOOT,
                          NETWORK_TYPE_MGMT,
                          NETWORK_TYPE_INFRA,
                          NETWORK_TYPE_OAM,
                          NETWORK_TYPE_CLUSTER_HOST]

PCI_NETWORK_TYPES = [NETWORK_TYPE_PCI_PASSTHROUGH,
                     NETWORK_TYPE_PCI_SRIOV]

INTERFACE_TYPE_ETHERNET = 'ethernet'
INTERFACE_TYPE_VLAN = 'vlan'
INTERFACE_TYPE_AE = 'ae'
INTERFACE_TYPE_VIRTUAL = 'virtual'

INTERFACE_CLASS_NONE = 'none'
INTERFACE_CLASS_PLATFORM = 'platform'
INTERFACE_CLASS_DATA = 'data'
INTERFACE_CLASS_PCI_PASSTHROUGH = 'pci-passthrough'
INTERFACE_CLASS_PCI_SRIOV = 'pci-sriov'

SM_MULTICAST_MGMT_IP_NAME = "sm-mgmt-ip"
MTCE_MULTICAST_MGMT_IP_NAME = "mtce-mgmt-ip"
PATCH_CONTROLLER_MULTICAST_MGMT_IP_NAME = "patch-controller-mgmt-ip"
PATCH_AGENT_MULTICAST_MGMT_IP_NAME = "patch-agent-mgmt-ip"
SYSTEM_CONTROLLER_GATEWAY_IP_NAME = "system-controller-gateway-ip"

ADDRESS_FORMAT_ARGS = (CONTROLLER_HOSTNAME,
                       NETWORK_TYPE_MGMT)
MGMT_CINDER_IP_NAME = "%s-cinder-%s" % ADDRESS_FORMAT_ARGS

ETHERNET_NULL_MAC = '00:00:00:00:00:00'

DEFAULT_MTU = 1500

# Loopback management interface name for AIO simplex
LOOPBACK_IFNAME = 'lo'

# Link speed definitions
LINK_SPEED_1G = 1000
LINK_SPEED_10G = 10000
LINK_SPEED_25G = 25000

# DRBD engineering limits.
# Link Util values are in Percentage.
DRBD_LINK_UTIL_MIN = 5
DRBD_LINK_UTIL_MAX = 80
DRBD_LINK_UTIL_DEFAULT = DRBD_LINK_UTIL_MAX / 2

DRBD_RTT_MS_MIN = 0.2
DRBD_RTT_MS_MAX = 20.0
DRBD_RTT_MS_DEFAULT = DRBD_RTT_MS_MIN

DRBD_NUM_PARALLEL_DEFAULT = 1

# Stor function types
STOR_FUNCTION_CINDER = 'cinder'
STOR_FUNCTION_OSD = 'osd'
STOR_FUNCTION_MONITOR = 'monitor'
STOR_FUNCTION_JOURNAL = 'journal'

# Disk types and names.
DEVICE_TYPE_HDD = 'HDD'
DEVICE_TYPE_SSD = 'SSD'
DEVICE_TYPE_NVME = 'NVME'
DEVICE_TYPE_UNDETERMINED = 'Undetermined'
DEVICE_TYPE_NA = 'N/A'
DEVICE_NAME_NVME = 'nvme'

# Disk model types.
DEVICE_MODEL_UNKNOWN = 'Unknown'

# Journal operations.
ACTION_CREATE_JOURNAL = "create"
ACTION_UPDATE_JOURNAL = "update"

# Load constants
MNT_DIR = '/tmp/mnt'

ACTIVE_LOAD_STATE = 'active'
IMPORTING_LOAD_STATE = 'importing'
IMPORTED_LOAD_STATE = 'imported'
ERROR_LOAD_STATE = 'error'
DELETING_LOAD_STATE = 'deleting'

DELETE_LOAD_SCRIPT = '/etc/sysinv/upgrades/delete_load.sh'

# Ceph
CEPH_HEALTH_OK = 'HEALTH_OK'
CEPH_HEALTH_BLOCK = 'HEALTH_BLOCK'

# Ceph backend pool parameters:
CEPH_POOL_RBD_NAME = 'rbd'
CEPH_POOL_RBD_PG_NUM = 64
CEPH_POOL_RBD_PGP_NUM = 64

CEPH_POOL_VOLUMES_NAME = 'cinder-volumes'
CEPH_POOL_VOLUMES_PG_NUM = 512
CEPH_POOL_VOLUMES_PGP_NUM = 512
CEPH_POOL_VOLUMES_QUOTA_GIB = 0

CEPH_POOL_IMAGES_NAME = 'images'
CEPH_POOL_IMAGES_PG_NUM = 256
CEPH_POOL_IMAGES_PGP_NUM = 256
CEPH_POOL_IMAGES_QUOTA_GIB = 20

CEPH_POOL_EPHEMERAL_NAME = 'ephemeral'
CEPH_POOL_EPHEMERAL_PG_NUM = 512
CEPH_POOL_EPHEMERAL_PGP_NUM = 512
CEPH_POOL_EPHEMERAL_QUOTA_GIB = 0

CEPH_POOL_KUBE_NAME = 'kube-rbd'
CEPH_POOL_KUBE_PG_NUM = 128
CEPH_POOL_KUBE_PGP_NUM = 128
CEPH_POOL_KUBE_QUOTA_GIB = 20

# Ceph RADOS Gateway default data pool
# Hammer version pool name will be kept if upgrade from R3 and
# Swift/Radosgw was configured/enabled in R3.
CEPH_POOL_OBJECT_GATEWAY_NAME_PART = 'rgw'
CEPH_POOL_OBJECT_GATEWAY_NAME_JEWEL = 'default.rgw.buckets.data'
CEPH_POOL_OBJECT_GATEWAY_NAME_HAMMER = '.rgw.buckets'
CEPH_POOL_OBJECT_GATEWAY_ROOT_NAME = '.rgw.root'
CEPH_POOL_OBJECT_GATEWAY_PG_NUM = 256
CEPH_POOL_OBJECT_GATEWAY_PGP_NUM = 256
CEPH_POOL_OBJECT_GATEWAY_QUOTA_GIB = 0

CEPH_POOL_OBJECT_GATEWAY_NAME = {
    CEPH_POOL_OBJECT_GATEWAY_NAME_JEWEL,
    CEPH_POOL_OBJECT_GATEWAY_NAME_HAMMER}

# Main pools for Ceph data backing
CEPH_POOLS = [{'pool_name': CEPH_POOL_VOLUMES_NAME,
               'pg_num': CEPH_POOL_VOLUMES_PG_NUM,
               'pgp_num': CEPH_POOL_VOLUMES_PGP_NUM,
               'quota_gib': None,
               'data_pt': 35},
              {'pool_name': CEPH_POOL_IMAGES_NAME,
               'pg_num': CEPH_POOL_IMAGES_PG_NUM,
               'pgp_num': CEPH_POOL_IMAGES_PGP_NUM,
               'quota_gib': None,
               'data_pt': 18},
              {'pool_name': CEPH_POOL_EPHEMERAL_NAME,
               'pg_num': CEPH_POOL_EPHEMERAL_PG_NUM,
               'pgp_num': CEPH_POOL_EPHEMERAL_PGP_NUM,
               'quota_gib': None,
               'data_pt': 27},
              {'pool_name': CEPH_POOL_OBJECT_GATEWAY_NAME_JEWEL,
               'pg_num': CEPH_POOL_OBJECT_GATEWAY_PG_NUM,
               'pgp_num': CEPH_POOL_OBJECT_GATEWAY_PGP_NUM,
               'quota_gib': None,
               'data_pt': 10},
              {'pool_name': CEPH_POOL_KUBE_NAME,
               'pg_num': CEPH_POOL_KUBE_PG_NUM,
               'pgp_num': CEPH_POOL_KUBE_PGP_NUM,
               'quota_gib': None,
               'data_pt': 10}]

ALL_CEPH_POOLS = [CEPH_POOL_RBD_NAME,
                  CEPH_POOL_VOLUMES_NAME,
                  CEPH_POOL_IMAGES_NAME,
                  CEPH_POOL_EPHEMERAL_NAME,
                  CEPH_POOL_OBJECT_GATEWAY_NAME_JEWEL,
                  CEPH_POOL_OBJECT_GATEWAY_NAME_HAMMER,
                  CEPH_POOL_KUBE_NAME]

# Supported pools for secondary ceph tiers
SB_TIER_CEPH_POOLS = [
    {'pool_name': CEPH_POOL_VOLUMES_NAME,
     'pg_num': CEPH_POOL_VOLUMES_PG_NUM,
     'pgp_num': CEPH_POOL_VOLUMES_PGP_NUM,
     'be_quota_attr': 'cinder_pool_gib',
     'quota_default': 0,
     'data_pt': 80},
    {'pool_name': CEPH_POOL_KUBE_NAME,
     'pg_num': CEPH_POOL_KUBE_PG_NUM,
     'pgp_num': CEPH_POOL_KUBE_PGP_NUM,
     'be_quota_attr': 'kube_pool_gib',
     'quota_default': 20,
     'data_pt': 20}]

# See http://ceph.com/pgcalc/. We set it to more than 100 because pool usage
# varies greatly in Titanium Cloud and we want to avoid running too low on PGs
CEPH_TARGET_PGS_PER_OSD = 200

# Dual node and Storage
CEPH_REPLICATION_FACTOR_DEFAULT = 2
CEPH_REPLICATION_FACTOR_SUPPORTED = [2, 3]
CEPH_CONTROLLER_MODEL_REPLICATION_SUPPORTED = [2]

# Single node
AIO_SX_CEPH_REPLICATION_FACTOR_DEFAULT = 1
AIO_SX_CEPH_REPLICATION_FACTOR_SUPPORTED = [1, 2, 3]

CEPH_REPLICATION_MAP_SUPPORTED = {
    1: [1],
    2: [1],
    3: [1, 2]
}

CEPH_REPLICATION_MAP_DEFAULT = {
    # replication: min_replication
    1: 1,
    2: 1,
    3: 2
}

# ceph osd pool size
CEPH_BACKEND_REPLICATION_CAP = 'replication'
# ceph osd pool min size
CEPH_BACKEND_MIN_REPLICATION_CAP = 'min_replication'
CEPH_BACKEND_CAP_DEFAULT = {
    CEPH_BACKEND_REPLICATION_CAP:
        str(CEPH_REPLICATION_FACTOR_DEFAULT),
    CEPH_BACKEND_MIN_REPLICATION_CAP:
        str(CEPH_REPLICATION_MAP_DEFAULT[CEPH_REPLICATION_FACTOR_DEFAULT])
}
CEPH_REPLICATION_GROUP0_HOSTS = {
    2: [STORAGE_0_HOSTNAME, STORAGE_1_HOSTNAME],
    3: [STORAGE_0_HOSTNAME, STORAGE_1_HOSTNAME, STORAGE_2_HOSTNAME]
}

CEPH_MANAGER_RPC_TOPIC = "sysinv.ceph_manager"
CEPH_MANAGER_RPC_VERSION = "1.0"

CEPH_CRUSH_MAP_BACKUP = 'crushmap.bin.backup'
CEPH_CRUSH_MAP_APPLIED = '.crushmap_applied'
CEPH_CRUSH_MAP_DEPTH = 3
CEPH_CRUSH_TIER_SUFFIX = "-tier"

# Profiles
PROFILE_TYPE_CPU = 'cpu'
PROFILE_TYPE_INTERFACE = 'if'
PROFILE_TYPE_STORAGE = 'stor'
PROFILE_TYPE_MEMORY = 'memory'
PROFILE_TYPE_LOCAL_STORAGE = 'localstg'

# PCI Alias types and names
NOVA_PCI_ALIAS_GPU_NAME = "gpu"
NOVA_PCI_ALIAS_GPU_CLASS = "030000"
NOVA_PCI_ALIAS_GPU_PF_NAME = "gpu-pf"
NOVA_PCI_ALIAS_GPU_VF_NAME = "gpu-vf"
NOVA_PCI_ALIAS_QAT_CLASS = "0x0b4000"
NOVA_PCI_ALIAS_QAT_DH895XCC_PF_NAME = "qat-dh895xcc-pf"
NOVA_PCI_ALIAS_QAT_C62X_PF_NAME = "qat-c62x-pf"
NOVA_PCI_ALIAS_QAT_PF_VENDOR = "8086"
NOVA_PCI_ALIAS_QAT_DH895XCC_PF_DEVICE = "0435"
NOVA_PCI_ALIAS_QAT_C62X_PF_DEVICE = "37c8"
NOVA_PCI_ALIAS_QAT_DH895XCC_VF_NAME = "qat-dh895xcc-vf"
NOVA_PCI_ALIAS_QAT_C62X_VF_NAME = "qat-c62x-vf"
NOVA_PCI_ALIAS_QAT_VF_VENDOR = "8086"
NOVA_PCI_ALIAS_QAT_DH895XCC_VF_DEVICE = "0443"
NOVA_PCI_ALIAS_QAT_C62X_VF_DEVICE = "37c9"
NOVA_PCI_ALIAS_USER_NAME = "user"

# Service Parameter
SERVICE_TYPE_IDENTITY = 'identity'
SERVICE_TYPE_KEYSTONE = 'keystone'
SERVICE_TYPE_IMAGE = 'image'
SERVICE_TYPE_VOLUME = 'volume'
SERVICE_TYPE_NETWORK = 'network'
SERVICE_TYPE_HORIZON = "horizon"
SERVICE_TYPE_CEPH = 'ceph'
SERVICE_TYPE_CINDER = 'cinder'
SERVICE_TYPE_MURANO = 'murano'
SERVICE_TYPE_MAGNUM = 'magnum'
SERVICE_TYPE_PLATFORM = 'platform'
SERVICE_TYPE_NOVA = 'nova'
SERVICE_TYPE_SWIFT = 'swift'
SERVICE_TYPE_IRONIC = 'ironic'
SERVICE_TYPE_PANKO = 'panko'
SERVICE_TYPE_AODH = 'aodh'
SERVICE_TYPE_GLANCE = 'glance'
SERVICE_TYPE_BARBICAN = 'barbican'
SERVICE_TYPE_DOCKER = 'docker'
SERVICE_TYPE_HTTP = 'http'

SERVICE_PARAM_SECTION_MURANO_RABBITMQ = 'rabbitmq'
SERVICE_PARAM_SECTION_MURANO_ENGINE = 'engine'

SERVICE_PARAM_SECTION_IRONIC_NEUTRON = 'neutron'
SERVICE_PARAM_SECTION_IRONIC_PXE = 'pxe'

SERVICE_PARAM_SECTION_IDENTITY_ASSIGNMENT = 'assignment'
SERVICE_PARAM_SECTION_IDENTITY_IDENTITY = 'identity'
SERVICE_PARAM_SECTION_IDENTITY_LDAP = 'ldap'
SERVICE_PARAM_SECTION_IDENTITY_CONFIG = 'config'

SERVICE_PARAM_SECTION_CINDER_DEFAULT = 'DEFAULT'
SERVICE_PARAM_CINDER_DEFAULT_VOLUME_TYPE = 'default_volume_type'
SERVICE_PARAM_CINDER_DEFAULT_MULTIPATH = 'multipath'
SERVICE_PARAM_CINDER_DEFAULT_MULTIPATH_STATE = 'multipath.state'
SERVICE_PARAM_CINDER_DEFAULT_MULTIPATH_STATE_DISABLED = 'false'

SERVICE_PARAM_SECTION_CINDER_EMC_VNX = 'emc_vnx'
SERVICE_PARAM_CINDER_EMC_VNX_ENABLED = 'enabled'
SERVICE_PARAM_SECTION_CINDER_EMC_VNX_STATE = 'emc_vnx.state'

SERVICE_PARAM_MAX_HPE3PAR = 12
SERVICE_PARAM_SECTION_CINDER_HPE3PAR = 'hpe3par'
SERVICE_PARAM_SECTION_CINDER_HPE3PAR_STATE = 'hpe3par.state'

SERVICE_PARAM_SECTION_CINDER_HPELEFTHAND = 'hpelefthand'
SERVICE_PARAM_SECTION_CINDER_HPELEFTHAND_STATE = 'hpelefthand.state'

SERVICE_PARAM_CINDER_SAN_CHANGE_STATUS = 'status'
SERVICE_PARAM_CINDER_SAN_CHANGE_STATUS_DISABLING = 'disabling'
SERVICE_PARAM_CINDER_SAN_CHANGE_STATUS_DISABLED = 'disabled'
SERVICE_PARAM_CINDER_SAN_CHANGE_STATUS_ENABLED = 'enabled'

SERVICE_PARAM_IDENTITY_CONFIG_TOKEN_EXPIRATION = 'token_expiration'
SERVICE_PARAM_IDENTITY_CONFIG_TOKEN_EXPIRATION_DEFAULT = 3600

SERVICE_PARAM_SECTION_NETWORK_DEFAULT = 'default'
SERVICE_PARAM_SECTION_NETWORK_ML2 = 'ml2'
SERVICE_PARAM_SECTION_NETWORK_ML2_ODL = 'ml2_odl'
SERVICE_PARAM_SECTION_NETWORK_BGP = 'bgp'
SERVICE_PARAM_SECTION_NETWORK_SFC = 'sfc'
SERVICE_PARAM_SECTION_NETWORK_DHCP = 'dhcp'

SERVICE_PARAM_PARAMETER_NAME_EXTERNAL_ADMINURL = 'external-admin-url'
SERVICE_PARAM_NAME_MURANO_DISABLE_AGENT = 'disable_murano_agent'
SERVICE_PARAM_NAME_MURANO_SSL = 'ssl'
SERVICE_PARAM_NAME_IRONIC_TFTP_SERVER = 'tftp_server'
SERVICE_PARAM_NAME_IRONIC_CONTROLLER_0_NIC = 'controller_0_if'
SERVICE_PARAM_NAME_IRONIC_CONTROLLER_1_NIC = 'controller_1_if'
SERVICE_PARAM_NAME_IRONIC_NETMASK = 'netmask'
SERVICE_PARAM_NAME_IRONIC_PROVISIONING_NETWORK = 'provisioning_network'
SERVICE_PARAM_SECTION_HORIZON_AUTH = 'auth'
SERVICE_PARAM_ASSIGNMENT_DRIVER = 'driver'
SERVICE_PARAM_IDENTITY_DRIVER = 'driver'

SERVICE_PARAM_IDENTITY_SERVICE_BACKEND_SQL = 'sql'
SERVICE_PARAM_IDENTITY_SERVICE_BACKEND_LDAP = 'ldap'

SERVICE_PARAM_IDENTITY_ASSIGNMENT_DRIVER_SQL = 'sql'
SERVICE_PARAM_IDENTITY_ASSIGNMENT_DRIVER_LDAP = 'ldap'

SERVICE_PARAM_IDENTITY_IDENTITY_DRIVER_SQL = 'sql'
SERVICE_PARAM_IDENTITY_IDENTITY_DRIVER_LDAP = 'ldap'

SERVICE_PARAM_HORIZON_AUTH_LOCKOUT_PERIOD_SEC = \
    'lockout_seconds'
SERVICE_PARAM_HORIZON_AUTH_LOCKOUT_RETRIES = \
    'lockout_retries'
SERVICE_PARAM_HORIZON_AUTH_LOCKOUT_PERIOD_SEC_DEFAULT = 300
SERVICE_PARAM_HORIZON_AUTH_LOCKOUT_RETRIES_DEFAULT = 3

# NEUTRON Service Parameters

SERVICE_PARAM_NAME_ML2_EXTENSION_DRIVERS = 'extension_drivers'
SERVICE_PARAM_NAME_ML2_MECHANISM_DRIVERS = 'mechanism_drivers'
SERVICE_PARAM_NAME_ML2_TENANT_NETWORK_TYPES = 'tenant_network_types'
SERVICE_PARAM_NAME_ML2_ODL_URL = 'url'
SERVICE_PARAM_NAME_ML2_ODL_USERNAME = 'username'
SERVICE_PARAM_NAME_ML2_ODL_PASSWORD = 'password'
SERVICE_PARAM_NAME_ML2_PORT_BINDING_CONTROLLER = 'port_binding_controller'
SERVICE_PARAM_NAME_DEFAULT_SERVICE_PLUGINS = 'service_plugins'
SERVICE_PARAM_NAME_BASE_MAC = 'base_mac'
SERVICE_PARAM_NAME_DVR_BASE_MAC = 'dvr_base_mac'
SERVICE_PARAM_NAME_DHCP_FORCE_METADATA = 'force_metadata'

# the compulsory set of service parameters when SDN is
# configured (required for semantic check on Compute unlock)
SERVICE_PARAM_NETWORK_ML2_COMPULSORY = \
    [SERVICE_PARAM_NAME_ML2_MECHANISM_DRIVERS,
     SERVICE_PARAM_NAME_ML2_ODL_URL,
     SERVICE_PARAM_NAME_ML2_ODL_USERNAME,
     SERVICE_PARAM_NAME_ML2_ODL_PASSWORD]

# a subset of the Neutron mechanism driver endpoints that we support
SERVICE_PARAM_NETWORK_ML2_MECH_DRIVERS = \
    ['openvswitch', 'vswitch', 'sriovnicswitch', 'opendaylight',
     'l2population', 'opendaylight_v2']

# a subset of the Neutron extensions that we support
SERVICE_PARAM_NETWORK_ML2_EXT_DRIVERS_PORT_SECURITY = 'port_security'
SERVICE_PARAM_NETWORK_ML2_EXT_DRIVERS = \
    ['dns', 'port_security']

# a subset of Neutron's tenant network types that we support
SERVICE_PARAM_NETWORK_ML2_TENANT_TYPES = \
    ['vlan', 'vxlan']

# a subset of Neutron service plugins that are supported
SERVICE_PARAM_NETWORK_DEFAULT_SERVICE_PLUGINS = \
    ['odl-router',
     'networking_odl.l3.l3_odl.OpenDaylightL3RouterPlugin',
     'odl-router_v2',
     'networking_odl.l3.l3_odl_v2:OpenDaylightL3RouterPlugin',
     'neutron_dynamic_routing.services.bgp.bgp_plugin.BgpPlugin',
     'networking_bgpvpn.neutron.services.plugin.BGPVPNPlugin',
     'router']

# Neutron service plugins for SDN
SERVICE_PLUGINS_SDN = \
    ['odl-router',
     'networking_odl.l3.l3_odl.OpenDaylightL3RouterPlugin',
     'odl-router_v2',
     'networking_odl.l3.l3_odl_v2:OpenDaylightL3RouterPlugin']

# sfc parameters
SERVICE_PARAM_NAME_SFC_QUOTA_FLOW_CLASSIFIER = 'sfc_quota_flow_classifier'
SERVICE_PARAM_NAME_SFC_QUOTA_PORT_CHAIN = 'sfc_quota_port_chain'
SERVICE_PARAM_NAME_SFC_QUOTA_PORT_PAIR_GROUP = 'sfc_quota_port_pair_group'
SERVICE_PARAM_NAME_SFC_QUOTA_PORT_PAIR = 'sfc_quota_port_pair'
SERVICE_PARAM_NAME_SFC_SFC_DRIVERS = 'sfc_drivers'
SERVICE_PARAM_NAME_SFC_FLOW_CLASSIFIER_DRIVERS = "flowclassifier_drivers"

# bgp parameters
SERVICE_PARAM_NAME_BGP_ROUTER_ID_C0 = 'bgp_router_id_c0'
SERVICE_PARAM_NAME_BGP_ROUTER_ID_C1 = 'bgp_router_id_c1'

# Set dns_domain for internal_dns
SERVICE_PARAM_NAME_DEFAULT_DNS_DOMAIN = 'dns_domain'

# Platform Service Parameters
SERVICE_PARAM_SECTION_PLATFORM_MAINTENANCE = 'maintenance'
SERVICE_PARAM_SECTION_PLATFORM_SYSINV = 'sysinv'
SERVICE_PARAM_NAME_SYSINV_FIREWALL_RULES_ID = 'firewall_rules_id'

SERVICE_PARAM_PLAT_MTCE_WORKER_BOOT_TIMEOUT = 'worker_boot_timeout'
SERVICE_PARAM_PLAT_MTCE_CONTROLLER_BOOT_TIMEOUT = 'controller_boot_timeout'
SERVICE_PARAM_PLAT_MTCE_HBS_PERIOD = 'heartbeat_period'
SERVICE_PARAM_PLAT_MTCE_HBS_FAILURE_ACTION = 'heartbeat_failure_action'
SERVICE_PARAM_PLAT_MTCE_HBS_FAILURE_THRESHOLD = 'heartbeat_failure_threshold'
SERVICE_PARAM_PLAT_MTCE_HBS_DEGRADE_THRESHOLD = 'heartbeat_degrade_threshold'
SERVICE_PARAM_PLAT_MTCE_MNFA_THRESHOLD = 'mnfa_threshold'
SERVICE_PARAM_PLAT_MTCE_MNFA_TIMEOUT = 'mnfa_timeout'

SERVICE_PARAM_PLAT_MTCE_WORKER_BOOT_TIMEOUT_DEFAULT = 720
SERVICE_PARAM_PLAT_MTCE_CONTROLLER_BOOT_TIMEOUT_DEFAULT = 1200
SERVICE_PARAM_PLAT_MTCE_HBS_PERIOD_DEFAULT = 100
SERVICE_PARAM_PLAT_MTCE_HBS_FAILURE_ACTION_DEFAULT = 'fail'
SERVICE_PARAM_PLAT_MTCE_HBS_FAILURE_THRESHOLD_DEFAULT = 10
SERVICE_PARAM_PLAT_MTCE_HBS_DEGRADE_THRESHOLD_DEFAULT = 6
SERVICE_PARAM_PLAT_MTCE_MNFA_THRESHOLD_DEFAULT = 2
SERVICE_PARAM_PLAT_MTCE_MNFA_TIMEOUT_DEFAULT = 0

# Nova Service Parameters
SERVICE_PARAM_SECTION_NOVA_PCI_ALIAS = 'pci_alias'
SERVICE_PARAM_NAME_NOVA_PCI_ALIAS_GPU = NOVA_PCI_ALIAS_GPU_NAME
SERVICE_PARAM_NAME_NOVA_PCI_ALIAS_GPU_PF = NOVA_PCI_ALIAS_GPU_PF_NAME
SERVICE_PARAM_NAME_NOVA_PCI_ALIAS_GPU_VF = NOVA_PCI_ALIAS_GPU_VF_NAME
SERVICE_PARAM_NAME_NOVA_PCI_ALIAS_QAT_DH895XCC_PF = NOVA_PCI_ALIAS_QAT_DH895XCC_PF_NAME
SERVICE_PARAM_NAME_NOVA_PCI_ALIAS_QAT_DH895XCC_VF = NOVA_PCI_ALIAS_QAT_DH895XCC_VF_NAME
SERVICE_PARAM_NAME_NOVA_PCI_ALIAS_QAT_C62X_PF = NOVA_PCI_ALIAS_QAT_C62X_PF_NAME
SERVICE_PARAM_NAME_NOVA_PCI_ALIAS_QAT_C62X_VF = NOVA_PCI_ALIAS_QAT_C62X_VF_NAME
SERVICE_PARAM_NAME_NOVA_PCI_ALIAS_USER = NOVA_PCI_ALIAS_USER_NAME

# default time to live seconds
PM_TTL_DEFAULT = 86400

# Panko Service Parameters
SERVICE_PARAM_SECTION_PANKO_DATABASE = "database"
SERVICE_PARAM_NAME_PANKO_DATABASE_EVENT_TIME_TO_LIVE = "event_time_to_live"
SERVICE_PARAM_PANKO_DATABASE_EVENT_TIME_TO_LIVE_DEFAULT = PM_TTL_DEFAULT

# AODH Service Parameters
SERVICE_PARAM_SECTION_AODH_DATABASE = "database"
SERVICE_PARAM_NAME_AODH_DATABASE_ALARM_HISTORY_TIME_TO_LIVE = "alarm_history_time_to_live"
SERVICE_PARAM_AODH_DATABASE_ALARM_HISTORY_TIME_TO_LIVE_DEFAULT = PM_TTL_DEFAULT

SERVICE_PARAM_SECTION_SWIFT_CONFIG = 'config'
SERVICE_PARAM_NAME_SWIFT_SERVICE_ENABLED = 'service_enabled'
SERVICE_PARAM_NAME_SWIFT_FS_SIZE_MB = 'fs_size_mb'

# docker parameters
SERVICE_PARAM_SECTION_DOCKER_PROXY = 'proxy'
SERVICE_PARAM_NAME_DOCKER_HTTP_PROXY = 'http_proxy'
SERVICE_PARAM_NAME_DOCKER_HTTPS_PROXY = 'https_proxy'
SERVICE_PARAM_NAME_DOCKER_NO_PROXY = 'no_proxy'

# default filesystem size to 25 MB
SERVICE_PARAM_SWIFT_FS_SIZE_MB_DEFAULT = 25

# HTTP Service Parameters
SERVICE_PARAM_SECTION_HTTP_CONFIG = 'config'
SERVICE_PARAM_HTTP_PORT_HTTP = 'http_port'
SERVICE_PARAM_HTTP_PORT_HTTPS = 'https_port'
SERVICE_PARAM_HTTP_PORT_HTTP_DEFAULT = 8080
SERVICE_PARAM_HTTP_PORT_HTTPS_DEFAULT = 8443

# TIS part number, CPE = combined load, STD = standard load
TIS_STD_BUILD = 'Standard'
TIS_AIO_BUILD = 'All-in-one'

# Upgrade states
UPGRADE_STARTING = 'starting'
UPGRADE_STARTED = 'started'
UPGRADE_DATA_MIGRATION = 'data-migration'
UPGRADE_DATA_MIGRATION_COMPLETE = 'data-migration-complete'
UPGRADE_DATA_MIGRATION_FAILED = 'data-migration-failed'
UPGRADE_UPGRADING_CONTROLLERS = 'upgrading-controllers'
UPGRADE_UPGRADING_HOSTS = 'upgrading-hosts'
UPGRADE_ACTIVATION_REQUESTED = 'activation-requested'
UPGRADE_ACTIVATING = 'activating'
UPGRADE_ACTIVATION_FAILED = 'activation-failed'
UPGRADE_ACTIVATION_COMPLETE = 'activation-complete'
UPGRADE_COMPLETING = 'completing'
UPGRADE_COMPLETED = 'completed'
UPGRADE_ABORTING = 'aborting'
UPGRADE_ABORT_COMPLETING = 'abort-completing'
UPGRADE_ABORTING_ROLLBACK = 'aborting-reinstall'

# LLDP
LLDP_OVS_PORT_PREFIX = 'lldp'
LLDP_OVS_PORT_NAME_LEN = 15
LLDP_MULTICAST_ADDRESS = '01:80:c2:00:00:0e'
LLDP_ETHER_TYPE = '0x88cc'
LLDP_TLV_TYPE_CHASSIS_ID = 'chassis_id'
LLDP_TLV_TYPE_PORT_ID = 'port_identifier'
LLDP_TLV_TYPE_TTL = 'ttl'
LLDP_TLV_TYPE_SYSTEM_NAME = 'system_name'
LLDP_TLV_TYPE_SYSTEM_DESC = 'system_description'
LLDP_TLV_TYPE_SYSTEM_CAP = 'system_capabilities'
LLDP_TLV_TYPE_MGMT_ADDR = 'management_address'
LLDP_TLV_TYPE_PORT_DESC = 'port_description'
LLDP_TLV_TYPE_DOT1_LAG = 'dot1_lag'
LLDP_TLV_TYPE_DOT1_PORT_VID = 'dot1_port_vid'
LLDP_TLV_TYPE_DOT1_MGMT_VID = 'dot1_management_vid'
LLDP_TLV_TYPE_DOT1_PROTO_VIDS = 'dot1_proto_vids'
LLDP_TLV_TYPE_DOT1_PROTO_IDS = 'dot1_proto_ids'
LLDP_TLV_TYPE_DOT1_VLAN_NAMES = 'dot1_vlan_names'
LLDP_TLV_TYPE_DOT1_VID_DIGEST = 'dot1_vid_digest'
LLDP_TLV_TYPE_DOT3_MAC_STATUS = 'dot3_mac_status'
LLDP_TLV_TYPE_DOT3_MAX_FRAME = 'dot3_max_frame'
LLDP_TLV_TYPE_DOT3_POWER_MDI = 'dot3_power_mdi'
LLDP_TLV_VALID_LIST = [LLDP_TLV_TYPE_CHASSIS_ID, LLDP_TLV_TYPE_PORT_ID,
                       LLDP_TLV_TYPE_TTL, LLDP_TLV_TYPE_SYSTEM_NAME,
                       LLDP_TLV_TYPE_SYSTEM_DESC, LLDP_TLV_TYPE_SYSTEM_CAP,
                       LLDP_TLV_TYPE_MGMT_ADDR, LLDP_TLV_TYPE_PORT_DESC,
                       LLDP_TLV_TYPE_DOT1_LAG, LLDP_TLV_TYPE_DOT1_PORT_VID,
                       LLDP_TLV_TYPE_DOT1_VID_DIGEST,
                       LLDP_TLV_TYPE_DOT1_MGMT_VID,
                       LLDP_TLV_TYPE_DOT1_PROTO_VIDS,
                       LLDP_TLV_TYPE_DOT1_PROTO_IDS,
                       LLDP_TLV_TYPE_DOT1_VLAN_NAMES,
                       LLDP_TLV_TYPE_DOT1_VID_DIGEST,
                       LLDP_TLV_TYPE_DOT3_MAC_STATUS,
                       LLDP_TLV_TYPE_DOT3_MAX_FRAME,
                       LLDP_TLV_TYPE_DOT3_POWER_MDI]

LLDP_AGENT_STATE_REMOVED = 'removed'
LLDP_NEIGHBOUR_STATE_REMOVED = LLDP_AGENT_STATE_REMOVED
# LLDP_FULL_AUDIT_COUNT based on frequency of host_lldp_get_and_report()
LLDP_FULL_AUDIT_COUNT = 6

# Fault Management
FM_SUPPRESSED = 'suppressed'
FM_UNSUPPRESSED = 'unsuppressed'

# wrsroot password aging.
# Setting aging to max defined value qualifies
# as "never" on certain Linux distros including WRL
WRSROOT_PASSWORD_NO_AGING = 99999

# SDN Controller
SDN_CONTROLLER_STATE_ENABLED = 'enabled'
SDN_CONTROLLER_STATE_DISABLED = 'disabled'

# Partition table size in bytes.
PARTITION_TABLE_SIZE = 2097152

# States that describe the states of a partition.

# Partition is ready for being used.
PARTITION_READY_STATUS = 0
# Partition is used by a PV.
PARTITION_IN_USE_STATUS = 1
# An in-service request to create the partition has been sent.
PARTITION_CREATE_IN_SVC_STATUS = 2
# An unlock request to create the partition has been sent.
PARTITION_CREATE_ON_UNLOCK_STATUS = 3
# A request to delete the partition has been sent.
PARTITION_DELETING_STATUS = 4
# A request to modify the partition has been sent.
PARTITION_MODIFYING_STATUS = 5
# The partition has been deleted.
PARTITION_DELETED_STATUS = 6
# The creation of the partition has encountered a known error.
PARTITION_ERROR_STATUS = 10
# Partition creation failed due to an internal error, check packstack logs.
PARTITION_ERROR_STATUS_INTERNAL = 11
# Partition was not created because disk does not have a GPT.
PARTITION_ERROR_STATUS_GPT = 12

PARTITION_STATUS_MSG = {
    PARTITION_IN_USE_STATUS: "In-Use",
    PARTITION_CREATE_IN_SVC_STATUS: "Creating",
    PARTITION_CREATE_ON_UNLOCK_STATUS: "Creating (on unlock)",
    PARTITION_DELETING_STATUS: "Deleting",
    PARTITION_MODIFYING_STATUS: "Modifying",
    PARTITION_READY_STATUS: "Ready",
    PARTITION_DELETED_STATUS: "Deleted",
    PARTITION_ERROR_STATUS: "Error",
    PARTITION_ERROR_STATUS_INTERNAL: "Error: Internal script error.",
    PARTITION_ERROR_STATUS_GPT: "Error:Missing GPT Table."}

PARTITION_STATUS_OK_TO_DELETE = [
    PARTITION_READY_STATUS,
    PARTITION_CREATE_ON_UNLOCK_STATUS,
    PARTITION_ERROR_STATUS,
    PARTITION_ERROR_STATUS_INTERNAL,
    PARTITION_ERROR_STATUS_GPT]

PARTITION_STATUS_SEND_DELETE_RPC = [
    PARTITION_READY_STATUS,
    PARTITION_ERROR_STATUS,
    PARTITION_ERROR_STATUS_INTERNAL]

PARTITION_CMD_CREATE = "create"
PARTITION_CMD_DELETE = "delete"
PARTITION_CMD_MODIFY = "modify"

# User creatable, system managed,  GUID partitions types.
PARTITION_USER_MANAGED_GUID_PREFIX = "ba5eba11-0000-1111-2222-"
USER_PARTITION_PHYSICAL_VOLUME = PARTITION_USER_MANAGED_GUID_PREFIX + "000000000001"
LINUX_LVM_PARTITION = "e6d6d379-f507-44c2-a23c-238f2a3df928"

# Partition name for those partitions deignated for PV use.
PARTITION_NAME_PV = "LVM Physical Volume"

# Partition table types.
PARTITION_TABLE_GPT = "gpt"
PARTITION_TABLE_MSDOS = "msdos"

PARTITION_MANAGE_LOCK = "partition-manage"

# Optional services
ALL_OPTIONAL_SERVICES = [SERVICE_TYPE_CINDER, SERVICE_TYPE_MURANO,
                         SERVICE_TYPE_MAGNUM, SERVICE_TYPE_SWIFT,
                         SERVICE_TYPE_IRONIC]

# System mode
SYSTEM_MODE_DUPLEX = "duplex"
SYSTEM_MODE_SIMPLEX = "simplex"
SYSTEM_MODE_DUPLEX_DIRECT = "duplex-direct"

# System Security Profiles
SYSTEM_SECURITY_PROFILE_STANDARD = "standard"
SYSTEM_SECURITY_PROFILE_EXTENDED = "extended"

# Install states
INSTALL_STATE_PRE_INSTALL = "preinstall"
INSTALL_STATE_INSTALLING = "installing"
INSTALL_STATE_POST_INSTALL = "postinstall"
INSTALL_STATE_FAILED = "failed"
INSTALL_STATE_INSTALLED = "installed"
INSTALL_STATE_BOOTING = "booting"
INSTALL_STATE_COMPLETED = "completed"

tox_work_dir = os.environ.get("TOX_WORK_DIR")
if tox_work_dir:
    SYSINV_LOCK_PATH = tox_work_dir
else:
    SYSINV_LOCK_PATH = os.path.join(tsc.VOLATILE_PATH, "sysinv")

NETWORK_CONFIG_LOCK_FILE = os.path.join(
    tsc.VOLATILE_PATH, "apply_network_config.lock")

SYSINV_USERNAME = "sysinv"
SYSINV_GRPNAME = "sysinv"
SYSINV_WRS_GRPNAME = "wrs_protected"

# SSL configuration
CERT_TYPE_SSL = 'ssl'
SSL_CERT_DIR = "/etc/ssl/private/"
SSL_CERT_FILE = "server-cert.pem"  # pem with PK and cert
# self signed pem to get started
SSL_CERT_SS_FILE = "self-signed-server-cert.pem"
CERT_MURANO_DIR = "/etc/ssl/private/murano-rabbit"
CERT_FILE = "cert.pem"
CERT_KEY_FILE = "key.pem"
CERT_CA_FILE = "ca-cert.pem"
SSL_PEM_FILE = os.path.join(SSL_CERT_DIR, SSL_CERT_FILE)
SSL_PEM_SS_FILE = os.path.join(SSL_CERT_DIR, SSL_CERT_SS_FILE)
SSL_PEM_FILE_SHARED = os.path.join(tsc.CONFIG_PATH, SSL_CERT_FILE)

MURANO_CERT_KEY_FILE = os.path.join(CERT_MURANO_DIR, CERT_KEY_FILE)
MURANO_CERT_FILE = os.path.join(CERT_MURANO_DIR, CERT_FILE)
MURANO_CERT_CA_FILE = os.path.join(CERT_MURANO_DIR, CERT_CA_FILE)

SSL_CERT_CA_DIR = "/etc/ssl/certs/"
SSL_CERT_CA_FILE = os.path.join(SSL_CERT_CA_DIR, CERT_CA_FILE)
SSL_CERT_CA_FILE_SHARED = os.path.join(tsc.CONFIG_PATH, CERT_CA_FILE)

CERT_MODE_SSL = 'ssl'
CERT_MODE_SSL_CA = 'ssl_ca'
CERT_MODE_TPM = 'tpm_mode'
CERT_MODE_MURANO = 'murano'
CERT_MODE_MURANO_CA = 'murano_ca'
CERT_MODES_SUPPORTED = [CERT_MODE_SSL,
                        CERT_MODE_SSL_CA,
                        CERT_MODE_TPM,
                        CERT_MODE_MURANO,
                        CERT_MODE_MURANO_CA]

# CONFIG file permissions
CONFIG_FILE_PERMISSION_ROOT_READ_ONLY = 0o400
CONFIG_FILE_PERMISSION_DEFAULT = 0o644

# TPM configuration states
TPMCONFIG_APPLYING = "tpm-config-applying"
TPMCONFIG_PARTIALLY_APPLIED = "tpm-config-partially-applied"
TPMCONFIG_APPLIED = "tpm-config-applied"
TPMCONFIG_FAILED = "tpm-config-failed"

# timezone
TIME_ZONE_UTC = "UTC"

# Semantic check messages
WARNING_MESSAGE_INDEX = 'warning_message_index'
WARN_CINDER_ON_ROOT_WITH_LVM = 1
WARN_CINDER_ON_ROOT_WITH_CEPH = 2
WARNING_ROOT_PV_CINDER_LVM_MSG = (
    "Warning: All deployed VMs must be booted from Cinder volumes and "
    "not use ephemeral or swap disks. See Titanium Cloud System Engineering "
    "Guidelines for more details on supported worker configurations.")
WARNING_ROOT_PV_CINDER_CEPH_MSG = (
    "Warning: This worker must have instance_backing set to 'remote' "
    "or use a secondary disk for local storage. See Titanium Cloud System "
    "Engineering Guidelines for more details on supported worker configurations.")
PV_WARNINGS = {WARN_CINDER_ON_ROOT_WITH_LVM: WARNING_ROOT_PV_CINDER_LVM_MSG,
               WARN_CINDER_ON_ROOT_WITH_CEPH: WARNING_ROOT_PV_CINDER_CEPH_MSG}

# Custom firewall rule file
FIREWALL_RULES_FILE = 'iptables.rules'
FIREWALL_RULES_MAX_FILE_SIZE = 102400

# License file
LICENSE_FILE = ".license"

# Cinder lvm config complete file.
NODE_CINDER_LVM_CONFIG_COMPLETE_FILE = \
    os.path.join(tsc.PLATFORM_CONF_PATH, '.node_cinder_lvm_config_complete')
INITIAL_CINDER_LVM_CONFIG_COMPLETE_FILE = \
    os.path.join(tsc.CONFIG_PATH, '.initial_cinder_lvm_config_complete')

DISK_WIPE_IN_PROGRESS_FLAG = \
    os.path.join(tsc.PLATFORM_CONF_PATH, '.disk_wipe_in_progress')
DISK_WIPE_COMPLETE_TIMEOUT = 5  # wait for a disk to finish wiping.

# Clone label set in DB
CLONE_ISO_MAC = 'CLONEISOMAC_'
CLONE_ISO_DISK_SID = 'CLONEISODISKSID_'

DISTRIBUTED_CLOUD_ROLE_SUBCLOUD = 'subcloud'

DISTRIBUTED_CLOUD_ROLE_SYSTEMCONTROLLER = 'systemcontroller'

GLANCE_DEFAULT_PIPELINE = 'keystone'
GLANCE_CACHE_PIPELINE = 'keystone+cachemanagement'
GLANCE_LOCAL_REGISTRY = '0.0.0.0'
GLANCE_SQLALCHEMY_DATA_API = 'glance.db.sqlalchemy.api'
GLANCE_REGISTRY_DATA_API = 'glance.db.registry.api'

# kernel options for various security feature selections
SYSTEM_SECURITY_FEATURE_SPECTRE_MELTDOWN_V1 = 'spectre_meltdown_v1'
SYSTEM_SECURITY_FEATURE_SPECTRE_MELTDOWN_V1_OPTS = 'nopti nospectre_v2'
SYSTEM_SECURITY_FEATURE_SPECTRE_MELTDOWN_ALL = 'spectre_meltdown_all'
SYSTEM_SECURITY_FEATURE_SPECTRE_MELTDOWN_ALL_OPTS = ''
SYSTEM_SECURITY_FEATURE_SPECTRE_MELTDOWN_OPTS = {
    SYSTEM_SECURITY_FEATURE_SPECTRE_MELTDOWN_V1: SYSTEM_SECURITY_FEATURE_SPECTRE_MELTDOWN_V1_OPTS,
    SYSTEM_SECURITY_FEATURE_SPECTRE_MELTDOWN_ALL: SYSTEM_SECURITY_FEATURE_SPECTRE_MELTDOWN_ALL_OPTS
}


SYSTEM_SECURITY_FEATURE_SPECTRE_MELTDOWN_DEFAULT_OPTS = SYSTEM_SECURITY_FEATURE_SPECTRE_MELTDOWN_V1_OPTS

# Helm: Supported charts:
# These values match the names in the chart package's Chart.yaml
HELM_CHART_AODH = 'aodh'
HELM_CHART_BARBICAN = 'barbican'
HELM_CHART_CEILOMETER = 'ceilometer'
HELM_CHART_CINDER = 'cinder'
HELM_CHART_GARBD = 'garbd'
HELM_CHART_GLANCE = 'glance'
HELM_CHART_GNOCCHI = 'gnocchi'
HELM_CHART_HEAT = 'heat'
HELM_CHART_HORIZON = 'horizon'
HELM_CHART_INGRESS = 'ingress'
HELM_CHART_IRONIC = 'ironic'
HELM_CHART_KEYSTONE = 'keystone'
HELM_CHART_LIBVIRT = 'libvirt'
HELM_CHART_MAGNUM = 'magnum'
HELM_CHART_MARIADB = 'mariadb'
HELM_CHART_MEMCACHED = 'memcached'
HELM_CHART_NEUTRON = 'neutron'
HELM_CHART_NOVA = 'nova'
HELM_CHART_NOVA_API_PROXY = 'nova-api-proxy'
HELM_CHART_OPENVSWITCH = 'openvswitch'
HELM_CHART_PANKO = 'panko'
HELM_CHART_RABBITMQ = 'rabbitmq'
HELM_CHART_RBD_PROVISIONER = 'rbd-provisioner'
<<<<<<< HEAD
HELM_CHART_CEPH_POOLS_AUDIT = 'ceph-pools-audit'
=======
HELM_CHART_HELM_TOOLKIT = 'helm-toolkit'
>>>>>>> cc68010c

SUPPORTED_HELM_CHARTS = [
    HELM_CHART_AODH,
    HELM_CHART_BARBICAN,
    HELM_CHART_CEILOMETER,
    HELM_CHART_CINDER,
    HELM_CHART_GARBD,
    HELM_CHART_GLANCE,
    HELM_CHART_GNOCCHI,
    HELM_CHART_HEAT,
    HELM_CHART_HORIZON,
    HELM_CHART_INGRESS,
    HELM_CHART_IRONIC,
    HELM_CHART_KEYSTONE,
    HELM_CHART_LIBVIRT,
    HELM_CHART_MAGNUM,
    HELM_CHART_MARIADB,
    HELM_CHART_MEMCACHED,
    HELM_CHART_NEUTRON,
    HELM_CHART_NOVA,
    HELM_CHART_NOVA_API_PROXY,
    HELM_CHART_OPENVSWITCH,
    HELM_CHART_PANKO,
    HELM_CHART_RABBITMQ,
    HELM_CHART_RBD_PROVISIONER,
<<<<<<< HEAD
    HELM_CHART_CEPH_POOLS_AUDIT,
=======
    HELM_CHART_HELM_TOOLKIT,
>>>>>>> cc68010c
]

# Helm: Supported application (aka chart bundles)
HELM_APP_OPENSTACK = 'stx-openstack'

SUPPORTED_HELM_APP_NAMES = [
    HELM_APP_OPENSTACK
]

SUPPORTED_HELM_APP_CHARTS = {
    HELM_APP_OPENSTACK: [
        HELM_CHART_INGRESS,
        HELM_CHART_RBD_PROVISIONER,
        HELM_CHART_CEPH_POOLS_AUDIT,
        HELM_CHART_MARIADB,
        HELM_CHART_GARBD,
        HELM_CHART_RABBITMQ,
        HELM_CHART_MEMCACHED,
        HELM_CHART_KEYSTONE,
        HELM_CHART_HEAT,
        HELM_CHART_HORIZON,
        HELM_CHART_GLANCE,
        HELM_CHART_OPENVSWITCH,
        HELM_CHART_LIBVIRT,
        HELM_CHART_NEUTRON,
        HELM_CHART_NOVA,
        HELM_CHART_NOVA_API_PROXY,
        HELM_CHART_CINDER,
        HELM_CHART_GNOCCHI,
        HELM_CHART_CEILOMETER,
        HELM_CHART_PANKO,
        HELM_CHART_AODH,
        HELM_CHART_HELM_TOOLKIT,
    ]
}

# RBD Provisioner Ceph backend capabilities fields
K8S_RBD_PROV_STORAGECLASS_NAME = 'rbd_storageclass_name'             # Customer
K8S_RBD_PROV_NAMESPACES = 'rbd_provisioner_namespaces'               # Customer
K8S_RBD_PROV_NAMESPACES_READY = '.rbd_provisioner_namespaces_ready'  # Hidden

# RBD Provisioner defaults and constants
K8S_RBD_PROV_NAMESPACE_DEFAULT = "kube-system"
K8S_RBD_PROV_USER_NAME = 'admin'
K8S_RBD_PROV_ADMIN_SECRET_NAME = 'ceph-admin'
K8S_RBD_PROV_STOR_CLASS_NAME = 'general'

##################################
# Kubernetes application section #
##################################
# Working paths
APP_INSTALL_ROOT_PATH = '/scratch'
APP_INSTALL_PATH = APP_INSTALL_ROOT_PATH + '/apps'
APP_SYNCED_DATA_PATH = os.path.join(tsc.PLATFORM_PATH, 'armada', tsc.SW_VERSION)

# State constants
APP_UPLOAD_IN_PROGRESS = 'uploading'
APP_UPLOAD_SUCCESS = 'uploaded'
APP_UPLOAD_FAILURE = 'upload-failed'
APP_APPLY_IN_PROGRESS = 'applying'
APP_APPLY_SUCCESS = 'applied'
APP_APPLY_FAILURE = 'apply-failed'
APP_REMOVE_IN_PROGRESS = 'removing'
APP_REMOVE_FAILURE = 'remove-failed'

# Operation constants
APP_UPLOAD_OP = 'upload'
APP_APPLY_OP = 'apply'
APP_REMOVE_OP = 'remove'
APP_DELETE_OP = 'delete'

# Progress constants
APP_PROGRESS_ABORTED = 'operation aborted, check logs for detail'
APP_PROGRESS_APPLY_MANIFEST = 'applying application manifest'
APP_PROGRESS_COMPLETED = 'completed'
APP_PROGRESS_DELETE_MANIFEST = 'deleting application manifest'
APP_PROGRESS_DOWNLOAD_IMAGES = 'retrieving docker images'
APP_PROGRESS_EXTRACT_TARFILE = 'extracting application tar file'
APP_PROGRESS_GENERATE_OVERRIDES = 'generating application overrides'
APP_PROGRESS_TARFILE_DOWNLOAD = 'downloading tarfile'
APP_PROGRESS_VALIDATE_UPLOAD_CHARTS = 'validating and uploading charts'

# Node label operation constants
LABEL_ASSIGN_OP = 'assign'
LABEL_REMOVE_OP = 'remove'

# Placeholder constants
APP_MANIFEST_NAME_PLACEHOLDER = 'manifest-placeholder'
APP_TARFILE_NAME_PLACEHOLDER = 'tarfile-placeholder'

# Default node labels
CONTROL_PLANE_LABEL = 'openstack-control-plane=enabled'
COMPUTE_NODE_LABEL = 'openstack-compute-node=enabled'
OPENVSWITCH_LABEL = 'openvswitch=enabled'
SRIOV_LABEL = 'sriov=enabled'

# Default DNS service domain
DEFAULT_DNS_SERVICE_DOMAIN = 'cluster.local'
DEFAULT_DNS_SERVICE_IP = '10.96.0.10'<|MERGE_RESOLUTION|>--- conflicted
+++ resolved
@@ -1426,11 +1426,8 @@
 HELM_CHART_PANKO = 'panko'
 HELM_CHART_RABBITMQ = 'rabbitmq'
 HELM_CHART_RBD_PROVISIONER = 'rbd-provisioner'
-<<<<<<< HEAD
 HELM_CHART_CEPH_POOLS_AUDIT = 'ceph-pools-audit'
-=======
 HELM_CHART_HELM_TOOLKIT = 'helm-toolkit'
->>>>>>> cc68010c
 
 SUPPORTED_HELM_CHARTS = [
     HELM_CHART_AODH,
@@ -1456,11 +1453,8 @@
     HELM_CHART_PANKO,
     HELM_CHART_RABBITMQ,
     HELM_CHART_RBD_PROVISIONER,
-<<<<<<< HEAD
     HELM_CHART_CEPH_POOLS_AUDIT,
-=======
     HELM_CHART_HELM_TOOLKIT,
->>>>>>> cc68010c
 ]
 
 # Helm: Supported application (aka chart bundles)
